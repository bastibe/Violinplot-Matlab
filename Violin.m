--- conflicted
+++ resolved
@@ -1,713 +1,705 @@
-classdef Violin < handle
-    % Violin creates violin plots for some data
-    %   A violin plot is an easy to read substitute for a box plot
-    %   that replaces the box shape with a kernel density estimate of
-    %   the data, and optionally overlays the data points itself.
-    %   It is also possible to provide two sets of data which are supposed
-    %   to be compared by plotting each column of the two datasets together
-    %   on each side of the violin.
-    %
-    %   Additional constructor parameters include the width of the
-    %   plot, the bandwidth of the kernel density estimation, the
-    %   X-axis position of the violin plot, and the categories.
-    %
-    %   Use <a href="matlab:help('violinplot')">violinplot</a> for a
-    %   <a href="matlab:help('boxplot')">boxplot</a>-like wrapper for
-    %   interactive plotting.
-    %
-    %   See for more information on Violin Plots:
-    %   J. L. Hintze and R. D. Nelson, "Violin plots: a box
-    %   plot-density trace synergism," The American Statistician, vol.
-    %   52, no. 2, pp. 181-184, 1998.
-    %
-    % Violin Properties:
-    %    ViolinColor    - Fill color of the violin area and data points.
-    %                     Can be either a matrix nx3 or an array of up to two
-    %                     cells containing nx3 matrices.
-    %                     Defaults to the next default color cycle.
-    %    ViolinAlpha    - Transparency of the violin area and data points.
-    %                     Can be either a single scalar value or an array of
-    %                     up to two cells containing scalar values.
-    %                     Defaults to 0.3.
-    %    EdgeColor      - Color of the violin area outline.
-    %                     Defaults to [0.5 0.5 0.5]
-    %    BoxColor       - Color of the box, whiskers, and the outlines of
-    %                     the median point and the notch indicators.
-    %                     Defaults to [0.5 0.5 0.5]
-    %    MedianColor    - Fill color of the median and notch indicators.
-    %                     Defaults to [1 1 1]
-    %    ShowData       - Whether to show data points.
-    %                     Defaults to true
-    %    ShowNotches    - Whether to show notch indicators.
-    %                     Defaults to false
-    %    ShowMean       - Whether to show mean indicator.
-    %                     Defaults to false
-    %    ShowBox        - Whether to show the box.
-    %                     Defaults to true
-    %    ShowMedian     - Whether to show the median indicator.
-    %                     Defaults to true
-    %    ShowWhiskers   - Whether to show the whiskers
-    %                     Defaults to true
-    %    HalfViolin     - Whether to do a half violin(left, right side) or
-    %                     full. Defaults to full.
-    %    QuartileStyle - Option on how to display quartiles, with a
-    %                     boxplot, shadow or none. Defaults to boxplot.
-    %    DataStyle      - Defines the style to show the data points. Opts: 
-    %                     'scatter', 'histogram' or 'none'. Default is 'scatter'.
-    %
-    %
-    % Violin Children:
-    %    ScatterPlot    - <a href="matlab:help('scatter')">scatter</a> plot of the data points
-    %    ScatterPlot2   - <a href="matlab:help('scatter')">scatter</a> second plot of the data points
-    %    ViolinPlot     - <a href="matlab:help('fill')">fill</a> plot of the kernel density estimate
-    %    ViolinPlot2    - <a href="matlab:help('fill')">fill</a> second plot of the kernel density estimate
-    %    BoxPlot        - <a href="matlab:help('fill')">fill</a> plot of the box between the quartiles
-    %    WhiskerPlot    - line <a href="matlab:help('plot')">plot</a> between the whisker ends
-    %    MedianPlot     - <a href="matlab:help('scatter')">scatter</a> plot of the median (one point)
-    %    NotchPlots     - <a href="matlab:help('scatter')">scatter</a> plots for the notch indicators
-    %    MeanPlot       - line <a href="matlab:help('plot')">plot</a> at mean value
-    
-    
-    % Copyright (c) 2016, Bastian Bechtold
-    % This code is released under the terms of the BSD 3-clause license
-    
-    properties (Access=public)
-        ScatterPlot     % scatter plot of the data points
-        ScatterPlot2    % comparison scatter plot of the data points
-        ViolinPlot      % fill plot of the kernel density estimate
-        ViolinPlot2     % comparison fill plot of the kernel density estimate
-        BoxPlot         % fill plot of the box between the quartiles
-        WhiskerPlot     % line plot between the whisker ends
-        MedianPlot      % scatter plot of the median (one point)
-        NotchPlots      % scatter plots for the notch indicators
-        MeanPlot        % line plot of the mean (horizontal line)
-        HistogramPlot   % histogram of the data
-        ViolinPlotQ     % fill plot of the Quartiles as shadow
-    end
-    
-    properties (Dependent=true)
-        ViolinColor     % fill color of the violin area and data points
-        ViolinAlpha     % transparency of the violin area and data points
-        MarkerSize      % marker size for the median dot
-        LineWidth       % linewidth of the median plot
-        EdgeColor       % color of the violin area outline
-        BoxColor        % color of box, whiskers, and median/notch edges
-        BoxWidth        % width of box between the quartiles in axis space (default 10% of Violin plot width, 0.03)
-        MedianColor     % fill color of median and notches
-        ShowData        % whether to show data points
-        ShowNotches     % whether to show notch indicators
-        ShowMean        % whether to show mean indicator
-        ShowBox         % whether to show the box
-        ShowMedian      % whether to show the median line
-        ShowWhiskers    % whether to show the whiskers
-        HalfViolin      % whether to do a half violin(left, right side) or full
-    end
-    
-    methods
-        function obj = Violin(data, pos, varargin)
-            %Violin plots a violin plot of some data at pos
-            %   VIOLIN(DATA, POS) plots a violin at x-position POS for
-            %   a vector of DATA points.
-            %
-            %   VIOLIN(..., 'PARAM1', val1, 'PARAM2', val2, ...)
-            %   specifies optional name/value pairs:
-            %     'Width'        Width of the violin in axis space.
-            %                    Defaults to 0.3
-            %     'Bandwidth'    Bandwidth of the kernel density
-            %                    estimate. Should be between 10% and
-            %                    40% of the data range.
-            %     'ViolinColor'  Fill color of the violin area
-            %                    and data points.Can be either a matrix
-            %                    nx3 or an array of up to two cells
-            %                    containing nx3 matrices.
-            %     'ViolinAlpha'  Transparency of the violin area and data
-            %                    points. Can be either a single scalar
-            %                    value or an array of up to two cells
-            %                    containing scalar values. Defaults to 0.3.
-            %     'EdgeColor'    Color of the violin area outline.
-            %                    Defaults to [0.5 0.5 0.5]
-            %     'BoxColor'     Color of the box, whiskers, and the
-            %                    outlines of the median point and the
-            %                    notch indicators. Defaults to
-            %                    [0.5 0.5 0.5]
-            %     'MedianColor'  Fill color of the median and notch
-            %                    indicators. Defaults to [1 1 1]
-            %     'ShowData'     Whether to show data points.
-            %                    Defaults to true
-            %     'ShowNotches'  Whether to show notch indicators.
-            %                    Defaults to false
-            %     'ShowMean'     Whether to show mean indicator.
-            %                    Defaults to false
-            %     'ShowBox'      Whether to show the box
-            %                    Defaults to true
-            %     'ShowMedian'   Whether to show the median line
-            %                    Defaults to true
-            %     'ShowWhiskers' Whether to show the whiskers
-            %                    Defaults to true
-            %     'HalfViolin'   Whether to do a half violin(left, right side) or
-            %                    full. Defaults to full.
-            %   'QuartileStyle'  Option on how to display quartiles, with a
-            %                    boxplot or as a shadow. Defaults to boxplot.
-            %     'DataStyle'    Defines the style to show the data points. Opts:
-            %                   'scatter', 'histogram' or 'none'. Default is 'Scatter'.
-            
-            st = dbstack; % get the calling function for reporting errors
-            namefun = st.name;
-            args = obj.checkInputs(data, pos, varargin{:});
-            
-            if length(data)==1
-                data2 = [];
-                data = data{1};
-                
-            else
-                data2 = data{2};
-                data = data{1};
-            end
-            
-            if isempty(args.ViolinColor)
-                Release= strsplit(version('-release'), {'a','b'}); %Check release
-                if str2num(Release{1})> 2019 || strcmp(version('-release'), '2019b')  
-                     C = colororder;
-                else
-                     C = lines;
-                end
-                
-                if pos > length(C)
-                    C = lines;
-                end
-                args.ViolinColor = {repmat(C,ceil(size(data,2)/length(C)),1)};
-            end
-            
-            data = data(not(isnan(data)));
-            data2 = data2(not(isnan(data2)));
-            if numel(data) == 1
-                obj.MedianPlot = scatter(pos, data, 'filled');
-                obj.MedianColor = args.MedianColor;
-                obj.MedianPlot.MarkerEdgeColor = args.EdgeColor;
-                return
-            end
-            
-            hold('on');
-            
-
-            %% Calculate kernel density estimation for the violin
-            [density, value, width] = obj.calcKernelDensity(data, args.Bandwidth, args.Width);
-            
-            % also calculate the kernel density of the comparison data if
-            % provided
-            if ~isempty(data2)
-                [densityC, valueC, widthC] = obj.calcKernelDensity(data2, args.Bandwidth, args.Width);
-            end
-            
-            %% Plot the data points within the violin area
-            if length(density) > 1
-<<<<<<< HEAD
-               jitterstrength = interp1(unique(value), unique(density*width), data);
-=======
-               jitterstrength = interp1(value, density*width, data, 'linear','extrap');
->>>>>>> 2f149184
-            else % all data is identical:
-                jitterstrength = density*width;
-            end
-            if isempty(data2) % if no comparison data
-                jitter = 2*(rand(size(data))-0.5); % both sides
-            else
-                jitter = rand(size(data)); % only right side
-            end
-            switch args.HalfViolin % this is more modular
-                case 'left'
-                    jitter = -1*(rand(size(data))); %left
-                case 'right'
-                    jitter = 1*(rand(size(data))); %right
-                case 'full'
-                    jitter = 2*(rand(size(data))-0.5);
-            end
-            % Make scatter plot
-            switch args.DataStyle
-                case 'scatter'
-                    if ~isempty(data2)
-                        jitter = 1*(rand(size(data))); %right
-                        obj.ScatterPlot = ...
-                            scatter(pos + jitter.*jitterstrength, data, 'filled');
-                        % plot the data points within the violin area
-                        if length(densityC) > 1
-                            jitterstrength = interp1(valueC, densityC*widthC, data2);
-                        else % all data is identical:
-                            jitterstrength = densityC*widthC;
-                        end
-                        jitter = -1*rand(size(data2));% left
-                        obj.ScatterPlot2 = ...
-                            scatter(pos + jitter.*jitterstrength, data2,  args.MarkerSize,'filled');         
-                    else 
-                        obj.ScatterPlot = ...
-                            scatter(pos + jitter.*jitterstrength, data, args.MarkerSize, 'filled');
-
-                    end
-                case 'histogram'
-                    [counts,edges] = histcounts(data, size(unique(data),1));
-                    switch args.HalfViolin
-                        case 'right'
-                            obj.HistogramPlot= plot([pos-((counts')/max(counts))*max(jitterstrength)*2, pos*ones(size(counts,2),1)]',...
-                                [edges(1:end-1)+max(diff(edges))/2; edges(1:end-1)+max(diff(edges))/2],'-','LineWidth',1, 'Color', 'k');
-                        case 'left'
-                            obj.HistogramPlot= plot([pos*ones(size(counts,2),1), pos+((counts')/max(counts))*max(jitterstrength)*2]',...
-                                [edges(1:end-1)+max(diff(edges))/2; edges(1:end-1)+max(diff(edges))/2],'-','LineWidth',1, 'Color', 'k');
-                        otherwise
-                            fprintf([namefun, ' No histogram/bar plot option available for full violins, as it would look overcrowded.\n'])
-                    end
-                case 'none'
-            end
-                
-            %% Plot the violin
-            halfViol= ones(1, size(density,2));
-            if isempty(data2) % if no comparison data
-                switch args.HalfViolin
-                    case 'right'
-                        obj.ViolinPlot =  ... % plot color will be overwritten later
-                            fill([pos+density*width halfViol*pos], ...
-                            [value value(end:-1:1)], [1 1 1]);
-                    case 'left'
-                        obj.ViolinPlot =  ... % plot color will be overwritten later
-                            fill([halfViol*pos pos-density(end:-1:1)*width], ...
-                            [value value(end:-1:1)], [1 1 1]);
-                    case 'full'
-                        obj.ViolinPlot =  ... % plot color will be overwritten later
-                            fill([pos+density*width pos-density(end:-1:1)*width], ...
-                            [value value(end:-1:1)], [1 1 1]);
-                end
-            else
-                % plot right half of the violin
-                obj.ViolinPlot =  ...
-                    fill([pos+density*width pos-density(1)*width], ...
-                    [value value(1)], [1 1 1]);
-                % plot left half of the violin
-                obj.ViolinPlot2 =  ...
-                    fill([pos-densityC(end)*widthC pos-densityC(end:-1:1)*widthC], ...
-                    [valueC(end) valueC(end:-1:1)], [1 1 1]);
-            end
-                
-            %% Plot the quartiles within the violin
-            quartiles = quantile(data, [0.25, 0.5, 0.75]);
-            flat= [halfViol*pos halfViol*pos];
-            switch args.QuartileStyle
-                case 'shadow'
-                    switch args.HalfViolin
-                        case 'right'
-                            w = [pos+density*width halfViol*pos];
-                            h= [value value(end:-1:1)];
-                        case 'left'
-                            w = [halfViol*pos pos-density(end:-1:1)*width];
-                            h= [value value(end:-1:1)];
-                        case 'full'
-                            w = [pos+density*width pos-density(end:-1:1)*width];
-                            h= [value value(end:-1:1)];
-                    end
-                    w(h<quartiles(1))=flat(h<quartiles(1));
-                    w(h>quartiles(3))=flat((h>quartiles(3)));
-                    obj.ViolinPlotQ =  ... % plot color will be overwritten later
-                        fill(w, ...
-                        h, [1 1 1]);
-                case 'boxplot'
-                    obj.BoxPlot = ... % plot color will be overwritten later
-                        fill(pos+[-1,1,1,-1]*args.BoxWidth, ...
-                        [quartiles(1) quartiles(1) quartiles(3) quartiles(3)], ...
-                        [1 1 1]);
-                case 'none'
-            end
-                
-            %% Plot the data mean
-            meanValue = mean(data);
-            if length(density) > 1
-<<<<<<< HEAD
-                meanDensityWidth = interp1(unique(value), unique(density), meanValue)*width;
-=======
-                meanDensityWidth = interp1(value, density, meanValue,'linear','extrap')*width;
->>>>>>> 2f149184
-            else % all data is identical:
-                meanDensityWidth = density*width;
-            end
-            if meanDensityWidth<args.BoxWidth/2
-                meanDensityWidth=args.BoxWidth/2;
-            end
-            switch args.HalfViolin
-                case 'right'
-                    obj.MeanPlot = plot(pos+[0,1].*meanDensityWidth, ...
-                        [meanValue, meanValue]);
-                case 'left'
-                    obj.MeanPlot = plot(pos+[-1,0].*meanDensityWidth, ...
-                        [meanValue, meanValue]);
-                case 'full'
-                    obj.MeanPlot = plot(pos+[-1,1].*meanDensityWidth, ...
-                        [meanValue, meanValue]);
-            end
-            obj.MeanPlot.LineWidth = 1;
-                
-            %% Plot the median, notch, and whiskers
-            IQR = quartiles(3) - quartiles(1);
-            lowhisker = quartiles(1) - 1.5*IQR;
-            lowhisker = max(lowhisker, min(data(data > lowhisker)));
-            hiwhisker = quartiles(3) + 1.5*IQR;
-            hiwhisker = min(hiwhisker, max(data(data < hiwhisker)));
-            if ~isempty(lowhisker) && ~isempty(hiwhisker)
-                obj.WhiskerPlot = plot([pos pos], [lowhisker hiwhisker]);
-            end
-                
-            % Median
-            obj.MedianPlot = scatter(pos, quartiles(2), args.MarkerSize, [1 1 1], 'filled');
-                
-            % Notches
-            obj.NotchPlots = ...
-                scatter(pos, quartiles(2)-1.57*IQR/sqrt(length(data)), ...
-                [], [1 1 1], 'filled', '^');
-            obj.NotchPlots(2) = ...
-                scatter(pos, quartiles(2)+1.57*IQR/sqrt(length(data)), ...
-                [], [1 1 1], 'filled', 'v');
-                
-            %% Set graphical preferences
-            obj.EdgeColor = args.EdgeColor;
-            obj.MedianPlot.LineWidth = args.LineWidth;
-            obj.BoxColor = args.BoxColor;
-            obj.BoxWidth = args.BoxWidth;
-            obj.MedianColor = args.MedianColor;
-            obj.ShowData = args.ShowData;
-            obj.ShowNotches = args.ShowNotches;
-            obj.ShowMean = args.ShowMean;
-            obj.ShowBox = args.ShowBox;
-            obj.ShowMedian = args.ShowMedian;
-            obj.ShowWhiskers = args.ShowWhiskers;
-                
-            if not(isempty(args.ViolinColor))
-                if size(args.ViolinColor{1},1) > 1
-                    ViolinColor{1} = args.ViolinColor{1}(pos,:);
-                else
-                    ViolinColor{1} = args.ViolinColor{1};
-                end
-                if length(args.ViolinColor)==2
-                    if size(args.ViolinColor{2},1) > 1
-                        ViolinColor{2} = args.ViolinColor{2}(pos,:);
-                    else
-                        ViolinColor{2} = args.ViolinColor{2};
-                    end
-                else
-                    ViolinColor{2} = ViolinColor{1};
-                end
-            else
-                % defaults
-                if args.scpltBool
-                    ViolinColor{1} = obj.ScatterPlot.CData;
-                else
-                    ViolinColor{1} = [0 0 0];
-                end
-                ViolinColor{2} = [0 0 0];
-            end
-            obj.ViolinColor = ViolinColor;
-                
-                
-            if not(isempty(args.ViolinAlpha))
-                if length(args.ViolinAlpha{1})>1
-                    error('Only scalar values are accepted for the alpha color channel');
-                else
-                    ViolinAlpha{1} = args.ViolinAlpha{1};
-                end
-                if length(args.ViolinAlpha)==2
-                    if length(args.ViolinAlpha{2})>1
-                        error('Only scalar values are accepted for the alpha color channel');
-                    else
-                        ViolinAlpha{2} = args.ViolinAlpha{2};
-                    end
-                else
-                    ViolinAlpha{2} = ViolinAlpha{1}/2;  % default unless specified
-                end
-            else
-                % default
-                ViolinAlpha = {1,1};
-            end
-            obj.ViolinAlpha = ViolinAlpha;
-                
-                
-        end
-            
-        %% SET METHODS
-        function set.EdgeColor(obj, color)
-            if ~isempty(obj.ViolinPlot)
-                obj.ViolinPlot.EdgeColor = color;
-                obj.ViolinPlotQ.EdgeColor = color;
-                if ~isempty(obj.ViolinPlot2)
-                    obj.ViolinPlot2.EdgeColor = color;
-                end
-            end
-        end
-            
-        function color = get.EdgeColor(obj)
-            if ~isempty(obj.ViolinPlot)
-                color = obj.ViolinPlot.EdgeColor;
-            end
-        end
-            
-            
-        function set.MedianColor(obj, color)
-            obj.MedianPlot.MarkerFaceColor = color;
-            if ~isempty(obj.NotchPlots)
-                obj.NotchPlots(1).MarkerFaceColor = color;
-                obj.NotchPlots(2).MarkerFaceColor = color;
-            end
-        end
-            
-        function color = get.MedianColor(obj)
-            color = obj.MedianPlot.MarkerFaceColor;
-        end
-            
-            
-        function set.BoxColor(obj, color)
-            if ~isempty(obj.BoxPlot)
-                obj.BoxPlot.FaceColor = color;
-                obj.BoxPlot.EdgeColor = color;
-                obj.WhiskerPlot.Color = color;
-                obj.MedianPlot.MarkerEdgeColor = color;
-                obj.NotchPlots(1).MarkerFaceColor = color;
-                obj.NotchPlots(2).MarkerFaceColor = color;
-            elseif  ~isempty(obj.ViolinPlotQ)
-                obj.WhiskerPlot.Color = color;
-                obj.MedianPlot.MarkerEdgeColor = color;
-                obj.NotchPlots(1).MarkerFaceColor = color;
-                obj.NotchPlots(2).MarkerFaceColor = color;
-            end
-        end
-            
-        function color = get.BoxColor(obj)
-            if ~isempty(obj.BoxPlot)
-                color = obj.BoxPlot.FaceColor;
-            end
-        end
-            
-            
-        function set.BoxWidth(obj,width)
-            if ~isempty(obj.BoxPlot)
-                pos=mean(obj.BoxPlot.XData);
-                obj.BoxPlot.XData=pos+[-1,1,1,-1]*width;
-            end
-        end
-            
-        function width = get.BoxWidth(obj)
-            width=max(obj.BoxPlot.XData)-min(obj.BoxPlot.XData);
-        end
-            
-            
-        function set.ViolinColor(obj, color)
-            obj.ViolinPlot.FaceColor = color{1};
-            obj.ScatterPlot.MarkerFaceColor = color{1};
-            obj.MeanPlot.Color = color{1};
-            if ~isempty(obj.ViolinPlot2)
-                obj.ViolinPlot2.FaceColor = color{2};
-                obj.ScatterPlot2.MarkerFaceColor = color{2};
-            end
-            if  ~isempty(obj.ViolinPlotQ)
-                obj.ViolinPlotQ.FaceColor = color{1};
-            end
-            for idx = 1: size(obj.HistogramPlot,1)
-                obj.HistogramPlot(idx).Color = color{1};
-            end
-        end
-                
-        function color = get.ViolinColor(obj)
-            color{1} = obj.ViolinPlot.FaceColor;
-            if ~isempty(obj.ViolinPlot2)
-                color{2} = obj.ViolinPlot2.FaceColor;
-            end
-        end
-                
-                
-        function set.ViolinAlpha(obj, alpha)
-            obj.ViolinPlotQ.FaceAlpha = .65;
-            obj.ViolinPlot.FaceAlpha = alpha{1};
-            obj.ScatterPlot.MarkerFaceAlpha = 1;
-            if ~isempty(obj.ViolinPlot2)
-                obj.ViolinPlot2.FaceAlpha = alpha{2};
-                obj.ScatterPlot2.MarkerFaceAlpha = alpha{2};
-            end
-        end
-                
-        function alpha = get.ViolinAlpha(obj)
-            alpha{1} = obj.ViolinPlot.FaceAlpha;
-            if ~isempty(obj.ViolinPlot2)
-                alpha{2} = obj.ViolinPlot2.FaceAlpha;
-            end
-        end
-                
-                
-        function set.ShowData(obj, yesno)
-            if yesno
-                obj.ScatterPlot.Visible = 'on';
-                for idx = 1: size(obj.HistogramPlot,1)
-                    obj.HistogramPlot(idx).Visible = 'on';
-                end
-            else
-                obj.ScatterPlot.Visible = 'off';
-                for idx = 1: size(obj.HistogramPlot,1)
-                    obj.HistogramPlot(idx).Visible = 'off';
-                end
-            end
-            if ~isempty(obj.ScatterPlot2)
-                obj.ScatterPlot2.Visible = obj.ScatterPlot.Visible;
-            end
-            
-        end
-                
-        function yesno = get.ShowData(obj)
-            if ~isempty(obj.ScatterPlot)
-                yesno = strcmp(obj.ScatterPlot.Visible, 'on');
-            end
-        end
-                
-                
-        function set.ShowNotches(obj, yesno)
-            if ~isempty(obj.NotchPlots)
-                if yesno
-                    obj.NotchPlots(1).Visible = 'on';
-                    obj.NotchPlots(2).Visible = 'on';
-                else
-                    obj.NotchPlots(1).Visible = 'off';
-                    obj.NotchPlots(2).Visible = 'off';
-                end
-            end
-        end
-                
-        function yesno = get.ShowNotches(obj)
-            if ~isempty(obj.NotchPlots)
-                yesno = strcmp(obj.NotchPlots(1).Visible, 'on');
-            end
-        end
-                
-                
-        function set.ShowMean(obj, yesno)
-            if ~isempty(obj.MeanPlot)
-                if yesno
-                    obj.MeanPlot.Visible = 'on';
-                else
-                    obj.MeanPlot.Visible = 'off';
-                end
-            end
-        end
-                
-        function yesno = get.ShowMean(obj)
-            if ~isempty(obj.BoxPlot)
-                yesno = strcmp(obj.BoxPlot.Visible, 'on');
-            end
-        end
-                
-                
-        function set.ShowBox(obj, yesno)
-            if ~isempty(obj.BoxPlot)
-                if yesno
-                    obj.BoxPlot.Visible = 'on';
-                else
-                    obj.BoxPlot.Visible = 'off';
-                end
-            end
-        end
-                
-        function yesno = get.ShowBox(obj)
-            if ~isempty(obj.BoxPlot)
-                yesno = strcmp(obj.BoxPlot.Visible, 'on');
-            end
-        end
-                
-                
-        function set.ShowMedian(obj, yesno)
-            if ~isempty(obj.MedianPlot)
-                if yesno
-                    obj.MedianPlot.Visible = 'on';
-                else
-                    obj.MedianPlot.Visible = 'off';
-                end
-            end
-        end
-                
-        function yesno = get.ShowMedian(obj)
-            if ~isempty(obj.MedianPlot)
-                yesno = strcmp(obj.MedianPlot.Visible, 'on');
-            end
-        end
-                
-                
-        function set.ShowWhiskers(obj, yesno)
-            if ~isempty(obj.WhiskerPlot)
-                if yesno
-                    obj.WhiskerPlot.Visible = 'on';
-                else
-                    obj.WhiskerPlot.Visible = 'off';
-                end
-            end
-        end
-                
-        function yesno = get.ShowWhiskers(obj)
-            if ~isempty(obj.WhiskerPlot)
-                yesno = strcmp(obj.WhiskerPlot.Visible, 'on');
-            end
-        end
-                
-    end
-            
-    methods (Access=private)
-        function results = checkInputs(~, data, pos, varargin)
-            isscalarnumber = @(x) (isnumeric(x) & isscalar(x));
-            p = inputParser();
-            p.addRequired('Data', @(x)isnumeric(vertcat(x{:})));
-            p.addRequired('Pos', isscalarnumber);
-            p.addParameter('Width', 0.3, isscalarnumber);
-            p.addParameter('Bandwidth', [], isscalarnumber);
-            iscolor = @(x) (isnumeric(x) & size(x,2) == 3);
-            p.addParameter('ViolinColor', [], @(x)iscolor(vertcat(x{:})));
-            p.addParameter('MarkerSize', 36, @isnumeric);
-            p.addParameter('LineWidth', 0.75, @isnumeric);
-            p.addParameter('BoxColor', [0.5 0.5 0.5], iscolor);
-            p.addParameter('BoxWidth', 0.01, isscalarnumber);
-            p.addParameter('EdgeColor', [0.5 0.5 0.5], iscolor);
-            p.addParameter('MedianColor', [1 1 1], iscolor);
-            p.addParameter('ViolinAlpha', {0.3,0.15}, @(x)isnumeric(vertcat(x{:})));
-            isscalarlogical = @(x) (islogical(x) & isscalar(x));
-            p.addParameter('ShowData', true, isscalarlogical);
-            p.addParameter('ShowNotches', false, isscalarlogical);
-            p.addParameter('ShowMean', false, isscalarlogical);
-            p.addParameter('ShowBox', true, isscalarlogical);
-            p.addParameter('ShowMedian', true, isscalarlogical);
-            p.addParameter('ShowWhiskers', true, isscalarlogical);
-            validSides={'full', 'right', 'left'};
-            checkSide = @(x) any(validatestring(x, validSides));
-            p.addParameter('HalfViolin', 'full', checkSide);
-            validQuartileStyles={'boxplot', 'shadow', 'none'};
-            checkQuartile = @(x)any(validatestring(x, validQuartileStyles));
-            p.addParameter('QuartileStyle', 'boxplot', checkQuartile);
-            validDataStyles = {'scatter', 'histogram', 'none'};
-            checkStyle = @(x)any(validatestring(x, validDataStyles));
-            p.addParameter('DataStyle', 'scatter', checkStyle);
-            
-            p.parse(data, pos, varargin{:});
-            results = p.Results;
-        end
-    end
-        
-    methods (Static)
-        function [density, value, width] = calcKernelDensity(data, bandwidth, width)
-            if isempty(data)
-                error('Empty input data');
-            end
-            [density, value] = ksdensity(data, 'bandwidth', bandwidth);
-            density = density(value >= min(data) & value <= max(data));
-            value = value(value >= min(data) & value <= max(data));
-            value(1) = min(data);
-            value(end) = max(data);
-            value = [value(1)*(1-1E-5), value, value(end)*(1+1E-5)];
-            density = [0, density, 0];
-            
-            % all data is identical
-            if min(data) == max(data)
-                density = 1;
-                value= mean(value);
-            end
-            
-            width = width/max(density);
-        end
-    end
-end
-
+classdef Violin < handle
+    % Violin creates violin plots for some data
+    %   A violin plot is an easy to read substitute for a box plot
+    %   that replaces the box shape with a kernel density estimate of
+    %   the data, and optionally overlays the data points itself.
+    %   It is also possible to provide two sets of data which are supposed
+    %   to be compared by plotting each column of the two datasets together
+    %   on each side of the violin.
+    %
+    %   Additional constructor parameters include the width of the
+    %   plot, the bandwidth of the kernel density estimation, the
+    %   X-axis position of the violin plot, and the categories.
+    %
+    %   Use <a href="matlab:help('violinplot')">violinplot</a> for a
+    %   <a href="matlab:help('boxplot')">boxplot</a>-like wrapper for
+    %   interactive plotting.
+    %
+    %   See for more information on Violin Plots:
+    %   J. L. Hintze and R. D. Nelson, "Violin plots: a box
+    %   plot-density trace synergism," The American Statistician, vol.
+    %   52, no. 2, pp. 181-184, 1998.
+    %
+    % Violin Properties:
+    %    ViolinColor    - Fill color of the violin area and data points.
+    %                     Can be either a matrix nx3 or an array of up to two
+    %                     cells containing nx3 matrices.
+    %                     Defaults to the next default color cycle.
+    %    ViolinAlpha    - Transparency of the violin area and data points.
+    %                     Can be either a single scalar value or an array of
+    %                     up to two cells containing scalar values.
+    %                     Defaults to 0.3.
+    %    EdgeColor      - Color of the violin area outline.
+    %                     Defaults to [0.5 0.5 0.5]
+    %    BoxColor       - Color of the box, whiskers, and the outlines of
+    %                     the median point and the notch indicators.
+    %                     Defaults to [0.5 0.5 0.5]
+    %    MedianColor    - Fill color of the median and notch indicators.
+    %                     Defaults to [1 1 1]
+    %    ShowData       - Whether to show data points.
+    %                     Defaults to true
+    %    ShowNotches    - Whether to show notch indicators.
+    %                     Defaults to false
+    %    ShowMean       - Whether to show mean indicator.
+    %                     Defaults to false
+    %    ShowBox        - Whether to show the box.
+    %                     Defaults to true
+    %    ShowMedian     - Whether to show the median indicator.
+    %                     Defaults to true
+    %    ShowWhiskers   - Whether to show the whiskers
+    %                     Defaults to true
+    %    HalfViolin     - Whether to do a half violin(left, right side) or
+    %                     full. Defaults to full.
+    %    QuartileStyle - Option on how to display quartiles, with a
+    %                     boxplot, shadow or none. Defaults to boxplot.
+    %    DataStyle      - Defines the style to show the data points. Opts: 
+    %                     'scatter', 'histogram' or 'none'. Default is 'scatter'.
+    %
+    %
+    % Violin Children:
+    %    ScatterPlot    - <a href="matlab:help('scatter')">scatter</a> plot of the data points
+    %    ScatterPlot2   - <a href="matlab:help('scatter')">scatter</a> second plot of the data points
+    %    ViolinPlot     - <a href="matlab:help('fill')">fill</a> plot of the kernel density estimate
+    %    ViolinPlot2    - <a href="matlab:help('fill')">fill</a> second plot of the kernel density estimate
+    %    BoxPlot        - <a href="matlab:help('fill')">fill</a> plot of the box between the quartiles
+    %    WhiskerPlot    - line <a href="matlab:help('plot')">plot</a> between the whisker ends
+    %    MedianPlot     - <a href="matlab:help('scatter')">scatter</a> plot of the median (one point)
+    %    NotchPlots     - <a href="matlab:help('scatter')">scatter</a> plots for the notch indicators
+    %    MeanPlot       - line <a href="matlab:help('plot')">plot</a> at mean value
+    
+    
+    % Copyright (c) 2016, Bastian Bechtold
+    % This code is released under the terms of the BSD 3-clause license
+    
+    properties (Access=public)
+        ScatterPlot     % scatter plot of the data points
+        ScatterPlot2    % comparison scatter plot of the data points
+        ViolinPlot      % fill plot of the kernel density estimate
+        ViolinPlot2     % comparison fill plot of the kernel density estimate
+        BoxPlot         % fill plot of the box between the quartiles
+        WhiskerPlot     % line plot between the whisker ends
+        MedianPlot      % scatter plot of the median (one point)
+        NotchPlots      % scatter plots for the notch indicators
+        MeanPlot        % line plot of the mean (horizontal line)
+        HistogramPlot   % histogram of the data
+        ViolinPlotQ     % fill plot of the Quartiles as shadow
+    end
+    
+    properties (Dependent=true)
+        ViolinColor     % fill color of the violin area and data points
+        ViolinAlpha     % transparency of the violin area and data points
+        MarkerSize      % marker size for the median dot
+        LineWidth       % linewidth of the median plot
+        EdgeColor       % color of the violin area outline
+        BoxColor        % color of box, whiskers, and median/notch edges
+        BoxWidth        % width of box between the quartiles in axis space (default 10% of Violin plot width, 0.03)
+        MedianColor     % fill color of median and notches
+        ShowData        % whether to show data points
+        ShowNotches     % whether to show notch indicators
+        ShowMean        % whether to show mean indicator
+        ShowBox         % whether to show the box
+        ShowMedian      % whether to show the median line
+        ShowWhiskers    % whether to show the whiskers
+        HalfViolin      % whether to do a half violin(left, right side) or full
+    end
+    
+    methods
+        function obj = Violin(data, pos, varargin)
+            %Violin plots a violin plot of some data at pos
+            %   VIOLIN(DATA, POS) plots a violin at x-position POS for
+            %   a vector of DATA points.
+            %
+            %   VIOLIN(..., 'PARAM1', val1, 'PARAM2', val2, ...)
+            %   specifies optional name/value pairs:
+            %     'Width'        Width of the violin in axis space.
+            %                    Defaults to 0.3
+            %     'Bandwidth'    Bandwidth of the kernel density
+            %                    estimate. Should be between 10% and
+            %                    40% of the data range.
+            %     'ViolinColor'  Fill color of the violin area
+            %                    and data points.Can be either a matrix
+            %                    nx3 or an array of up to two cells
+            %                    containing nx3 matrices.
+            %     'ViolinAlpha'  Transparency of the violin area and data
+            %                    points. Can be either a single scalar
+            %                    value or an array of up to two cells
+            %                    containing scalar values. Defaults to 0.3.
+            %     'EdgeColor'    Color of the violin area outline.
+            %                    Defaults to [0.5 0.5 0.5]
+            %     'BoxColor'     Color of the box, whiskers, and the
+            %                    outlines of the median point and the
+            %                    notch indicators. Defaults to
+            %                    [0.5 0.5 0.5]
+            %     'MedianColor'  Fill color of the median and notch
+            %                    indicators. Defaults to [1 1 1]
+            %     'ShowData'     Whether to show data points.
+            %                    Defaults to true
+            %     'ShowNotches'  Whether to show notch indicators.
+            %                    Defaults to false
+            %     'ShowMean'     Whether to show mean indicator.
+            %                    Defaults to false
+            %     'ShowBox'      Whether to show the box
+            %                    Defaults to true
+            %     'ShowMedian'   Whether to show the median line
+            %                    Defaults to true
+            %     'ShowWhiskers' Whether to show the whiskers
+            %                    Defaults to true
+            %     'HalfViolin'   Whether to do a half violin(left, right side) or
+            %                    full. Defaults to full.
+            %   'QuartileStyle'  Option on how to display quartiles, with a
+            %                    boxplot or as a shadow. Defaults to boxplot.
+            %     'DataStyle'    Defines the style to show the data points. Opts:
+            %                   'scatter', 'histogram' or 'none'. Default is 'Scatter'.
+            
+            st = dbstack; % get the calling function for reporting errors
+            namefun = st.name;
+            args = obj.checkInputs(data, pos, varargin{:});
+            
+            if length(data)==1
+                data2 = [];
+                data = data{1};
+                
+            else
+                data2 = data{2};
+                data = data{1};
+            end
+            
+            if isempty(args.ViolinColor)
+                Release= strsplit(version('-release'), {'a','b'}); %Check release
+                if str2num(Release{1})> 2019 || strcmp(version('-release'), '2019b')  
+                     C = colororder;
+                else
+                     C = lines;
+                end
+                
+                if pos > length(C)
+                    C = lines;
+                end
+                args.ViolinColor = {repmat(C,ceil(size(data,2)/length(C)),1)};
+            end
+            
+            data = data(not(isnan(data)));
+            data2 = data2(not(isnan(data2)));
+            if numel(data) == 1
+                obj.MedianPlot = scatter(pos, data, 'filled');
+                obj.MedianColor = args.MedianColor;
+                obj.MedianPlot.MarkerEdgeColor = args.EdgeColor;
+                return
+            end
+            
+            hold('on');
+            
+
+            %% Calculate kernel density estimation for the violin
+            [density, value, width] = obj.calcKernelDensity(data, args.Bandwidth, args.Width);
+            
+            % also calculate the kernel density of the comparison data if
+            % provided
+            if ~isempty(data2)
+                [densityC, valueC, widthC] = obj.calcKernelDensity(data2, args.Bandwidth, args.Width);
+            end
+            
+            %% Plot the data points within the violin area
+            if length(density) > 1
+               jitterstrength = interp1(value, density*width, data, 'linear','extrap');
+            else % all data is identical:
+                jitterstrength = density*width;
+            end
+            if isempty(data2) % if no comparison data
+                jitter = 2*(rand(size(data))-0.5); % both sides
+            else
+                jitter = rand(size(data)); % only right side
+            end
+            switch args.HalfViolin % this is more modular
+                case 'left'
+                    jitter = -1*(rand(size(data))); %left
+                case 'right'
+                    jitter = 1*(rand(size(data))); %right
+                case 'full'
+                    jitter = 2*(rand(size(data))-0.5);
+            end
+            % Make scatter plot
+            switch args.DataStyle
+                case 'scatter'
+                    if ~isempty(data2)
+                        jitter = 1*(rand(size(data))); %right
+                        obj.ScatterPlot = ...
+                            scatter(pos + jitter.*jitterstrength, data, 'filled');
+                        % plot the data points within the violin area
+                        if length(densityC) > 1
+                            jitterstrength = interp1(valueC, densityC*widthC, data2);
+                        else % all data is identical:
+                            jitterstrength = densityC*widthC;
+                        end
+                        jitter = -1*rand(size(data2));% left
+                        obj.ScatterPlot2 = ...
+                            scatter(pos + jitter.*jitterstrength, data2,  args.MarkerSize,'filled');         
+                    else 
+                        obj.ScatterPlot = ...
+                            scatter(pos + jitter.*jitterstrength, data, args.MarkerSize, 'filled');
+
+                    end
+                case 'histogram'
+                    [counts,edges] = histcounts(data, size(unique(data),1));
+                    switch args.HalfViolin
+                        case 'right'
+                            obj.HistogramPlot= plot([pos-((counts')/max(counts))*max(jitterstrength)*2, pos*ones(size(counts,2),1)]',...
+                                [edges(1:end-1)+max(diff(edges))/2; edges(1:end-1)+max(diff(edges))/2],'-','LineWidth',1, 'Color', 'k');
+                        case 'left'
+                            obj.HistogramPlot= plot([pos*ones(size(counts,2),1), pos+((counts')/max(counts))*max(jitterstrength)*2]',...
+                                [edges(1:end-1)+max(diff(edges))/2; edges(1:end-1)+max(diff(edges))/2],'-','LineWidth',1, 'Color', 'k');
+                        otherwise
+                            fprintf([namefun, ' No histogram/bar plot option available for full violins, as it would look overcrowded.\n'])
+                    end
+                case 'none'
+            end
+                
+            %% Plot the violin
+            halfViol= ones(1, size(density,2));
+            if isempty(data2) % if no comparison data
+                switch args.HalfViolin
+                    case 'right'
+                        obj.ViolinPlot =  ... % plot color will be overwritten later
+                            fill([pos+density*width halfViol*pos], ...
+                            [value value(end:-1:1)], [1 1 1]);
+                    case 'left'
+                        obj.ViolinPlot =  ... % plot color will be overwritten later
+                            fill([halfViol*pos pos-density(end:-1:1)*width], ...
+                            [value value(end:-1:1)], [1 1 1]);
+                    case 'full'
+                        obj.ViolinPlot =  ... % plot color will be overwritten later
+                            fill([pos+density*width pos-density(end:-1:1)*width], ...
+                            [value value(end:-1:1)], [1 1 1]);
+                end
+            else
+                % plot right half of the violin
+                obj.ViolinPlot =  ...
+                    fill([pos+density*width pos-density(1)*width], ...
+                    [value value(1)], [1 1 1]);
+                % plot left half of the violin
+                obj.ViolinPlot2 =  ...
+                    fill([pos-densityC(end)*widthC pos-densityC(end:-1:1)*widthC], ...
+                    [valueC(end) valueC(end:-1:1)], [1 1 1]);
+            end
+                
+            %% Plot the quartiles within the violin
+            quartiles = quantile(data, [0.25, 0.5, 0.75]);
+            flat= [halfViol*pos halfViol*pos];
+            switch args.QuartileStyle
+                case 'shadow'
+                    switch args.HalfViolin
+                        case 'right'
+                            w = [pos+density*width halfViol*pos];
+                            h= [value value(end:-1:1)];
+                        case 'left'
+                            w = [halfViol*pos pos-density(end:-1:1)*width];
+                            h= [value value(end:-1:1)];
+                        case 'full'
+                            w = [pos+density*width pos-density(end:-1:1)*width];
+                            h= [value value(end:-1:1)];
+                    end
+                    w(h<quartiles(1))=flat(h<quartiles(1));
+                    w(h>quartiles(3))=flat((h>quartiles(3)));
+                    obj.ViolinPlotQ =  ... % plot color will be overwritten later
+                        fill(w, ...
+                        h, [1 1 1]);
+                case 'boxplot'
+                    obj.BoxPlot = ... % plot color will be overwritten later
+                        fill(pos+[-1,1,1,-1]*args.BoxWidth, ...
+                        [quartiles(1) quartiles(1) quartiles(3) quartiles(3)], ...
+                        [1 1 1]);
+                case 'none'
+            end
+                
+            %% Plot the data mean
+            meanValue = mean(data);
+            if length(density) > 1
+                meanDensityWidth = interp1(value, density, meanValue,'linear','extrap')*width;
+            else % all data is identical:
+                meanDensityWidth = density*width;
+            end
+            if meanDensityWidth<args.BoxWidth/2
+                meanDensityWidth=args.BoxWidth/2;
+            end
+            switch args.HalfViolin
+                case 'right'
+                    obj.MeanPlot = plot(pos+[0,1].*meanDensityWidth, ...
+                        [meanValue, meanValue]);
+                case 'left'
+                    obj.MeanPlot = plot(pos+[-1,0].*meanDensityWidth, ...
+                        [meanValue, meanValue]);
+                case 'full'
+                    obj.MeanPlot = plot(pos+[-1,1].*meanDensityWidth, ...
+                        [meanValue, meanValue]);
+            end
+            obj.MeanPlot.LineWidth = 1;
+                
+            %% Plot the median, notch, and whiskers
+            IQR = quartiles(3) - quartiles(1);
+            lowhisker = quartiles(1) - 1.5*IQR;
+            lowhisker = max(lowhisker, min(data(data > lowhisker)));
+            hiwhisker = quartiles(3) + 1.5*IQR;
+            hiwhisker = min(hiwhisker, max(data(data < hiwhisker)));
+            if ~isempty(lowhisker) && ~isempty(hiwhisker)
+                obj.WhiskerPlot = plot([pos pos], [lowhisker hiwhisker]);
+            end
+                
+            % Median
+            obj.MedianPlot = scatter(pos, quartiles(2), args.MarkerSize, [1 1 1], 'filled');
+                
+            % Notches
+            obj.NotchPlots = ...
+                scatter(pos, quartiles(2)-1.57*IQR/sqrt(length(data)), ...
+                [], [1 1 1], 'filled', '^');
+            obj.NotchPlots(2) = ...
+                scatter(pos, quartiles(2)+1.57*IQR/sqrt(length(data)), ...
+                [], [1 1 1], 'filled', 'v');
+                
+            %% Set graphical preferences
+            obj.EdgeColor = args.EdgeColor;
+            obj.MedianPlot.LineWidth = args.LineWidth;
+            obj.BoxColor = args.BoxColor;
+            obj.BoxWidth = args.BoxWidth;
+            obj.MedianColor = args.MedianColor;
+            obj.ShowData = args.ShowData;
+            obj.ShowNotches = args.ShowNotches;
+            obj.ShowMean = args.ShowMean;
+            obj.ShowBox = args.ShowBox;
+            obj.ShowMedian = args.ShowMedian;
+            obj.ShowWhiskers = args.ShowWhiskers;
+                
+            if not(isempty(args.ViolinColor))
+                if size(args.ViolinColor{1},1) > 1
+                    ViolinColor{1} = args.ViolinColor{1}(pos,:);
+                else
+                    ViolinColor{1} = args.ViolinColor{1};
+                end
+                if length(args.ViolinColor)==2
+                    if size(args.ViolinColor{2},1) > 1
+                        ViolinColor{2} = args.ViolinColor{2}(pos,:);
+                    else
+                        ViolinColor{2} = args.ViolinColor{2};
+                    end
+                else
+                    ViolinColor{2} = ViolinColor{1};
+                end
+            else
+                % defaults
+                if args.scpltBool
+                    ViolinColor{1} = obj.ScatterPlot.CData;
+                else
+                    ViolinColor{1} = [0 0 0];
+                end
+                ViolinColor{2} = [0 0 0];
+            end
+            obj.ViolinColor = ViolinColor;
+                
+                
+            if not(isempty(args.ViolinAlpha))
+                if length(args.ViolinAlpha{1})>1
+                    error('Only scalar values are accepted for the alpha color channel');
+                else
+                    ViolinAlpha{1} = args.ViolinAlpha{1};
+                end
+                if length(args.ViolinAlpha)==2
+                    if length(args.ViolinAlpha{2})>1
+                        error('Only scalar values are accepted for the alpha color channel');
+                    else
+                        ViolinAlpha{2} = args.ViolinAlpha{2};
+                    end
+                else
+                    ViolinAlpha{2} = ViolinAlpha{1}/2;  % default unless specified
+                end
+            else
+                % default
+                ViolinAlpha = {1,1};
+            end
+            obj.ViolinAlpha = ViolinAlpha;
+                
+                
+        end
+            
+        %% SET METHODS
+        function set.EdgeColor(obj, color)
+            if ~isempty(obj.ViolinPlot)
+                obj.ViolinPlot.EdgeColor = color;
+                obj.ViolinPlotQ.EdgeColor = color;
+                if ~isempty(obj.ViolinPlot2)
+                    obj.ViolinPlot2.EdgeColor = color;
+                end
+            end
+        end
+            
+        function color = get.EdgeColor(obj)
+            if ~isempty(obj.ViolinPlot)
+                color = obj.ViolinPlot.EdgeColor;
+            end
+        end
+            
+            
+        function set.MedianColor(obj, color)
+            obj.MedianPlot.MarkerFaceColor = color;
+            if ~isempty(obj.NotchPlots)
+                obj.NotchPlots(1).MarkerFaceColor = color;
+                obj.NotchPlots(2).MarkerFaceColor = color;
+            end
+        end
+            
+        function color = get.MedianColor(obj)
+            color = obj.MedianPlot.MarkerFaceColor;
+        end
+            
+            
+        function set.BoxColor(obj, color)
+            if ~isempty(obj.BoxPlot)
+                obj.BoxPlot.FaceColor = color;
+                obj.BoxPlot.EdgeColor = color;
+                obj.WhiskerPlot.Color = color;
+                obj.MedianPlot.MarkerEdgeColor = color;
+                obj.NotchPlots(1).MarkerFaceColor = color;
+                obj.NotchPlots(2).MarkerFaceColor = color;
+            elseif  ~isempty(obj.ViolinPlotQ)
+                obj.WhiskerPlot.Color = color;
+                obj.MedianPlot.MarkerEdgeColor = color;
+                obj.NotchPlots(1).MarkerFaceColor = color;
+                obj.NotchPlots(2).MarkerFaceColor = color;
+            end
+        end
+            
+        function color = get.BoxColor(obj)
+            if ~isempty(obj.BoxPlot)
+                color = obj.BoxPlot.FaceColor;
+            end
+        end
+            
+            
+        function set.BoxWidth(obj,width)
+            if ~isempty(obj.BoxPlot)
+                pos=mean(obj.BoxPlot.XData);
+                obj.BoxPlot.XData=pos+[-1,1,1,-1]*width;
+            end
+        end
+            
+        function width = get.BoxWidth(obj)
+            width=max(obj.BoxPlot.XData)-min(obj.BoxPlot.XData);
+        end
+            
+            
+        function set.ViolinColor(obj, color)
+            obj.ViolinPlot.FaceColor = color{1};
+            obj.ScatterPlot.MarkerFaceColor = color{1};
+            obj.MeanPlot.Color = color{1};
+            if ~isempty(obj.ViolinPlot2)
+                obj.ViolinPlot2.FaceColor = color{2};
+                obj.ScatterPlot2.MarkerFaceColor = color{2};
+            end
+            if  ~isempty(obj.ViolinPlotQ)
+                obj.ViolinPlotQ.FaceColor = color{1};
+            end
+            for idx = 1: size(obj.HistogramPlot,1)
+                obj.HistogramPlot(idx).Color = color{1};
+            end
+        end
+                
+        function color = get.ViolinColor(obj)
+            color{1} = obj.ViolinPlot.FaceColor;
+            if ~isempty(obj.ViolinPlot2)
+                color{2} = obj.ViolinPlot2.FaceColor;
+            end
+        end
+                
+                
+        function set.ViolinAlpha(obj, alpha)
+            obj.ViolinPlotQ.FaceAlpha = .65;
+            obj.ViolinPlot.FaceAlpha = alpha{1};
+            obj.ScatterPlot.MarkerFaceAlpha = 1;
+            if ~isempty(obj.ViolinPlot2)
+                obj.ViolinPlot2.FaceAlpha = alpha{2};
+                obj.ScatterPlot2.MarkerFaceAlpha = alpha{2};
+            end
+        end
+                
+        function alpha = get.ViolinAlpha(obj)
+            alpha{1} = obj.ViolinPlot.FaceAlpha;
+            if ~isempty(obj.ViolinPlot2)
+                alpha{2} = obj.ViolinPlot2.FaceAlpha;
+            end
+        end
+                
+                
+        function set.ShowData(obj, yesno)
+            if yesno
+                obj.ScatterPlot.Visible = 'on';
+                for idx = 1: size(obj.HistogramPlot,1)
+                    obj.HistogramPlot(idx).Visible = 'on';
+                end
+            else
+                obj.ScatterPlot.Visible = 'off';
+                for idx = 1: size(obj.HistogramPlot,1)
+                    obj.HistogramPlot(idx).Visible = 'off';
+                end
+            end
+            if ~isempty(obj.ScatterPlot2)
+                obj.ScatterPlot2.Visible = obj.ScatterPlot.Visible;
+            end
+            
+        end
+                
+        function yesno = get.ShowData(obj)
+            if ~isempty(obj.ScatterPlot)
+                yesno = strcmp(obj.ScatterPlot.Visible, 'on');
+            end
+        end
+                
+                
+        function set.ShowNotches(obj, yesno)
+            if ~isempty(obj.NotchPlots)
+                if yesno
+                    obj.NotchPlots(1).Visible = 'on';
+                    obj.NotchPlots(2).Visible = 'on';
+                else
+                    obj.NotchPlots(1).Visible = 'off';
+                    obj.NotchPlots(2).Visible = 'off';
+                end
+            end
+        end
+                
+        function yesno = get.ShowNotches(obj)
+            if ~isempty(obj.NotchPlots)
+                yesno = strcmp(obj.NotchPlots(1).Visible, 'on');
+            end
+        end
+                
+                
+        function set.ShowMean(obj, yesno)
+            if ~isempty(obj.MeanPlot)
+                if yesno
+                    obj.MeanPlot.Visible = 'on';
+                else
+                    obj.MeanPlot.Visible = 'off';
+                end
+            end
+        end
+                
+        function yesno = get.ShowMean(obj)
+            if ~isempty(obj.BoxPlot)
+                yesno = strcmp(obj.BoxPlot.Visible, 'on');
+            end
+        end
+                
+                
+        function set.ShowBox(obj, yesno)
+            if ~isempty(obj.BoxPlot)
+                if yesno
+                    obj.BoxPlot.Visible = 'on';
+                else
+                    obj.BoxPlot.Visible = 'off';
+                end
+            end
+        end
+                
+        function yesno = get.ShowBox(obj)
+            if ~isempty(obj.BoxPlot)
+                yesno = strcmp(obj.BoxPlot.Visible, 'on');
+            end
+        end
+                
+                
+        function set.ShowMedian(obj, yesno)
+            if ~isempty(obj.MedianPlot)
+                if yesno
+                    obj.MedianPlot.Visible = 'on';
+                else
+                    obj.MedianPlot.Visible = 'off';
+                end
+            end
+        end
+                
+        function yesno = get.ShowMedian(obj)
+            if ~isempty(obj.MedianPlot)
+                yesno = strcmp(obj.MedianPlot.Visible, 'on');
+            end
+        end
+                
+                
+        function set.ShowWhiskers(obj, yesno)
+            if ~isempty(obj.WhiskerPlot)
+                if yesno
+                    obj.WhiskerPlot.Visible = 'on';
+                else
+                    obj.WhiskerPlot.Visible = 'off';
+                end
+            end
+        end
+                
+        function yesno = get.ShowWhiskers(obj)
+            if ~isempty(obj.WhiskerPlot)
+                yesno = strcmp(obj.WhiskerPlot.Visible, 'on');
+            end
+        end
+                
+    end
+            
+    methods (Access=private)
+        function results = checkInputs(~, data, pos, varargin)
+            isscalarnumber = @(x) (isnumeric(x) & isscalar(x));
+            p = inputParser();
+            p.addRequired('Data', @(x)isnumeric(vertcat(x{:})));
+            p.addRequired('Pos', isscalarnumber);
+            p.addParameter('Width', 0.3, isscalarnumber);
+            p.addParameter('Bandwidth', [], isscalarnumber);
+            iscolor = @(x) (isnumeric(x) & size(x,2) == 3);
+            p.addParameter('ViolinColor', [], @(x)iscolor(vertcat(x{:})));
+            p.addParameter('MarkerSize', 36, @isnumeric);
+            p.addParameter('LineWidth', 0.75, @isnumeric);
+            p.addParameter('BoxColor', [0.5 0.5 0.5], iscolor);
+            p.addParameter('BoxWidth', 0.01, isscalarnumber);
+            p.addParameter('EdgeColor', [0.5 0.5 0.5], iscolor);
+            p.addParameter('MedianColor', [1 1 1], iscolor);
+            p.addParameter('ViolinAlpha', {0.3,0.15}, @(x)isnumeric(vertcat(x{:})));
+            isscalarlogical = @(x) (islogical(x) & isscalar(x));
+            p.addParameter('ShowData', true, isscalarlogical);
+            p.addParameter('ShowNotches', false, isscalarlogical);
+            p.addParameter('ShowMean', false, isscalarlogical);
+            p.addParameter('ShowBox', true, isscalarlogical);
+            p.addParameter('ShowMedian', true, isscalarlogical);
+            p.addParameter('ShowWhiskers', true, isscalarlogical);
+            validSides={'full', 'right', 'left'};
+            checkSide = @(x) any(validatestring(x, validSides));
+            p.addParameter('HalfViolin', 'full', checkSide);
+            validQuartileStyles={'boxplot', 'shadow', 'none'};
+            checkQuartile = @(x)any(validatestring(x, validQuartileStyles));
+            p.addParameter('QuartileStyle', 'boxplot', checkQuartile);
+            validDataStyles = {'scatter', 'histogram', 'none'};
+            checkStyle = @(x)any(validatestring(x, validDataStyles));
+            p.addParameter('DataStyle', 'scatter', checkStyle);
+            
+            p.parse(data, pos, varargin{:});
+            results = p.Results;
+        end
+    end
+        
+    methods (Static)
+        function [density, value, width] = calcKernelDensity(data, bandwidth, width)
+            if isempty(data)
+                error('Empty input data');
+            end
+            [density, value] = ksdensity(data, 'bandwidth', bandwidth);
+            density = density(value >= min(data) & value <= max(data));
+            value = value(value >= min(data) & value <= max(data));
+            value(1) = min(data);
+            value(end) = max(data);
+            value = [value(1)*(1-1E-5), value, value(end)*(1+1E-5)];
+            density = [0, density, 0];
+            
+            % all data is identical
+            if min(data) == max(data)
+                density = 1;
+                value= mean(value);
+            end
+            
+            width = width/max(density);
+        end
+    end
+end
+